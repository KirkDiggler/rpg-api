// Package character implements the character orchestrator
package character

//go:generate mockgen -destination=mock/mock_service.go -package=charactermock github.com/KirkDiggler/rpg-api/internal/orchestrators/character Service

import (
	"context"
	"fmt"
	"log"
	"log/slog"
	"math"
	"strconv"
	"strings"

	"github.com/KirkDiggler/rpg-api/internal/clients/external"
	"github.com/KirkDiggler/rpg-api/internal/engine"
	"github.com/KirkDiggler/rpg-api/internal/entities/dnd5e"
	"github.com/KirkDiggler/rpg-api/internal/errors"
	"github.com/KirkDiggler/rpg-api/internal/orchestrators/dice"
	characterrepo "github.com/KirkDiggler/rpg-api/internal/repositories/character"
	draftrepo "github.com/KirkDiggler/rpg-api/internal/repositories/character_draft"
)

// Service defines the interface for character operations
type Service interface {
	// Draft lifecycle
	CreateDraft(ctx context.Context, input *CreateDraftInput) (*CreateDraftOutput, error)
	GetDraft(ctx context.Context, input *GetDraftInput) (*GetDraftOutput, error)
	ListDrafts(ctx context.Context, input *ListDraftsInput) (*ListDraftsOutput, error)
	DeleteDraft(ctx context.Context, input *DeleteDraftInput) (*DeleteDraftOutput, error)

	// Section-based updates
	UpdateName(ctx context.Context, input *UpdateNameInput) (*UpdateNameOutput, error)
	UpdateRace(ctx context.Context, input *UpdateRaceInput) (*UpdateRaceOutput, error)
	UpdateClass(ctx context.Context, input *UpdateClassInput) (*UpdateClassOutput, error)
	UpdateBackground(ctx context.Context, input *UpdateBackgroundInput) (*UpdateBackgroundOutput, error)
	UpdateAbilityScores(ctx context.Context, input *UpdateAbilityScoresInput) (*UpdateAbilityScoresOutput, error)
	UpdateSkills(ctx context.Context, input *UpdateSkillsInput) (*UpdateSkillsOutput, error)
	UpdateChoices(ctx context.Context, input *UpdateChoicesInput) (*UpdateChoicesOutput, error)

	// Validation
	ValidateDraft(ctx context.Context, input *ValidateDraftInput) (*ValidateDraftOutput, error)

	// Character finalization
	FinalizeDraft(ctx context.Context, input *FinalizeDraftInput) (*FinalizeDraftOutput, error)

	// Completed character operations
	GetCharacter(ctx context.Context, input *GetCharacterInput) (*GetCharacterOutput, error)
	ListCharacters(ctx context.Context, input *ListCharactersInput) (*ListCharactersOutput, error)
	DeleteCharacter(ctx context.Context, input *DeleteCharacterInput) (*DeleteCharacterOutput, error)

	// Data loading for character creation UI
	ListRaces(ctx context.Context, input *ListRacesInput) (*ListRacesOutput, error)
	ListClasses(ctx context.Context, input *ListClassesInput) (*ListClassesOutput, error)
	ListBackgrounds(ctx context.Context, input *ListBackgroundsInput) (*ListBackgroundsOutput, error)
	ListSpells(ctx context.Context, input *ListSpellsInput) (*ListSpellsOutput, error)
	GetRaceDetails(ctx context.Context, input *GetRaceDetailsInput) (*GetRaceDetailsOutput, error)
	GetClassDetails(ctx context.Context, input *GetClassDetailsInput) (*GetClassDetailsOutput, error)
	GetBackgroundDetails(ctx context.Context, input *GetBackgroundDetailsInput) (*GetBackgroundDetailsOutput, error)
	ListChoiceOptions(ctx context.Context, input *ListChoiceOptionsInput) (*ListChoiceOptionsOutput, error)

	// Equipment and spell filtering for character creation choices
	ListEquipmentByType(ctx context.Context, input *ListEquipmentByTypeInput) (*ListEquipmentByTypeOutput, error)
	ListSpellsByLevel(ctx context.Context, input *ListSpellsByLevelInput) (*ListSpellsByLevelOutput, error)

	// Dice rolling for ability scores
	RollAbilityScores(ctx context.Context, input *RollAbilityScoresInput) (*RollAbilityScoresOutput, error)
}

// Config holds the dependencies for the character orchestrator
type Config struct {
	CharacterRepo      characterrepo.Repository
	CharacterDraftRepo draftrepo.Repository
	Engine             engine.Engine
	ExternalClient     external.Client
	DiceService        dice.Service
}

// Validate ensures all required dependencies are provided
func (c *Config) Validate() error {
	vb := errors.NewValidationBuilder()

	if c.CharacterRepo == nil {
		vb.RequiredField("CharacterRepo")
	}
	if c.CharacterDraftRepo == nil {
		vb.RequiredField("CharacterDraftRepo")
	}
	if c.Engine == nil {
		vb.RequiredField("Engine")
	}
	if c.ExternalClient == nil {
		vb.RequiredField("ExternalClient")
	}
	if c.DiceService == nil {
		vb.RequiredField("DiceService")
	}

	return vb.Build()
}

// Orchestrator implements the Service interface
type Orchestrator struct {
	characterRepo      characterrepo.Repository
	characterDraftRepo draftrepo.Repository
	engine             engine.Engine
	externalClient     external.Client
	diceService        dice.Service
}

// New creates a new character orchestrator
func New(cfg *Config) (*Orchestrator, error) {
	if err := cfg.Validate(); err != nil {
		return nil, errors.Wrap(err, "invalid config")
	}

	return &Orchestrator{
		characterRepo:      cfg.CharacterRepo,
		characterDraftRepo: cfg.CharacterDraftRepo,
		engine:             cfg.Engine,
		externalClient:     cfg.ExternalClient,
		diceService:        cfg.DiceService,
	}, nil
}

// Ensure Orchestrator implements the Service interface
var _ Service = (*Orchestrator)(nil)

// Draft lifecycle methods

// CreateDraft creates a new character draft
func (o *Orchestrator) CreateDraft(
	ctx context.Context,
	input *CreateDraftInput,
) (*CreateDraftOutput, error) {
	if input == nil {
		return nil, errors.InvalidArgument("input is required")
	}

	vb := errors.NewValidationBuilder()
	errors.ValidateRequired("playerID", input.PlayerID, vb)
	if err := vb.Build(); err != nil {
		return nil, err
	}

	// Create new draft with basic information
	draft := &dnd5e.CharacterDraft{
		PlayerID:  input.PlayerID,
		SessionID: input.SessionID,
		Progress: dnd5e.CreationProgress{
			StepsCompleted:       0, // No steps completed initially
			CompletionPercentage: 0,
			CurrentStep:          dnd5e.CreationStepName,
		},
		// Repository will set ID, timestamps, and expiration
	}

	// Apply initial data if provided
	// Note: We intentionally ignore any ID, timestamps, or repository-managed fields from InitialData
	// The repository will handle ID generation and find/replace existing drafts for this player
	if input.InitialData != nil {
		if input.InitialData.Name != "" {
			draft.Name = input.InitialData.Name
			draft.Progress.SetStep(dnd5e.ProgressStepName, true)
		}
		if input.InitialData.RaceID != "" {
			draft.RaceID = input.InitialData.RaceID
			draft.SubraceID = input.InitialData.SubraceID
			draft.Progress.SetStep(dnd5e.ProgressStepRace, true)
		}
		if input.InitialData.ClassID != "" {
			draft.ClassID = input.InitialData.ClassID
			draft.Progress.SetStep(dnd5e.ProgressStepClass, true)
		}
		if input.InitialData.BackgroundID != "" {
			draft.BackgroundID = input.InitialData.BackgroundID
			draft.Progress.SetStep(dnd5e.ProgressStepBackground, true)
		}
		if input.InitialData.AbilityScores != nil {
			draft.AbilityScores = input.InitialData.AbilityScores
			draft.Progress.SetStep(dnd5e.ProgressStepAbilityScores, true)
		}
		if len(input.InitialData.StartingSkillIDs) > 0 {
			draft.StartingSkillIDs = input.InitialData.StartingSkillIDs
			draft.Progress.SetStep(dnd5e.ProgressStepSkills, true)
		}
		if len(input.InitialData.AdditionalLanguages) > 0 {
			draft.AdditionalLanguages = input.InitialData.AdditionalLanguages
			draft.Progress.SetStep(dnd5e.ProgressStepLanguages, true)
		}
		draft.Alignment = input.InitialData.Alignment
		draft.DiscordChannelID = input.InitialData.DiscordChannelID
		draft.DiscordMessageID = input.InitialData.DiscordMessageID

		// Update completion percentage
		o.updateCompletionPercentage(draft)
	}

	// Validate the draft with the engine
	validateInput := &engine.ValidateCharacterDraftInput{
		Draft: draft,
	}
	validateOutput, err := o.engine.ValidateCharacterDraft(ctx, validateInput)
	if err != nil {
		return nil, errors.Wrap(err, "failed to validate draft")
	}
	if !validateOutput.IsValid {
		ve := errors.NewValidationError()
		for _, e := range validateOutput.Errors {
			ve.AddFieldError(e.Field, e.Message)
		}
		return nil, ve.ToError()
	}

	// Create the draft in the repository
	createOutput, err := o.characterDraftRepo.Create(ctx, draftrepo.CreateInput{Draft: draft})
	if err != nil {
		return nil, errors.Wrapf(err, "failed to create draft")
	}

	return &CreateDraftOutput{
		Draft: createOutput.Draft,
	}, nil
}

// GetDraft retrieves a character draft by ID
func (o *Orchestrator) GetDraft(
	ctx context.Context,
	input *GetDraftInput,
) (*GetDraftOutput, error) {
	if input == nil {
		return nil, errors.InvalidArgument("input is required")
	}

	vb := errors.NewValidationBuilder()
	errors.ValidateRequired("draftID", input.DraftID, vb)
	if err := vb.Build(); err != nil {
		return nil, err
	}

	getOutput, err := o.characterDraftRepo.Get(ctx, draftrepo.GetInput{ID: input.DraftID})
	if err != nil {
		return nil, errors.Wrapf(err, "failed to get draft").
			WithMeta("draft_id", input.DraftID)
	}

	return &GetDraftOutput{
		Draft: getOutput.Draft,
	}, nil
}

// ListDrafts lists character drafts with optional filters
func (o *Orchestrator) ListDrafts(
	ctx context.Context,
	input *ListDraftsInput,
) (*ListDraftsOutput, error) {
	if input == nil {
		return nil, errors.InvalidArgument("input is required")
	}

	// With single-draft-per-player pattern, we only support listing by player
	if input.PlayerID == "" {
		return nil, errors.InvalidArgument("PlayerID is required")
	}

	// Get the single draft for this player
	draftOutput, err := o.characterDraftRepo.GetByPlayerID(ctx, draftrepo.GetByPlayerIDInput{
		PlayerID: input.PlayerID,
	})
	if err != nil {
		if errors.IsNotFound(err) {
			// No draft found - return empty list
			return &ListDraftsOutput{
				Drafts:        []*dnd5e.CharacterDraft{},
				NextPageToken: "",
			}, nil
		}
		return nil, errors.Wrap(err, "failed to get player draft")
	}

	// Return single draft as a list
	return &ListDraftsOutput{
		Drafts:        []*dnd5e.CharacterDraft{draftOutput.Draft},
		NextPageToken: "", // No pagination needed for single draft
	}, nil
}

// DeleteDraft deletes a character draft
func (o *Orchestrator) DeleteDraft(
	ctx context.Context,
	input *DeleteDraftInput,
) (*DeleteDraftOutput, error) {
	if input == nil {
		return nil, errors.InvalidArgument("input is required")
	}

	vb := errors.NewValidationBuilder()
	errors.ValidateRequired("draftID", input.DraftID, vb)
	if err := vb.Build(); err != nil {
		return nil, err
	}

	_, err := o.characterDraftRepo.Delete(ctx, draftrepo.DeleteInput{ID: input.DraftID})
	if err != nil {
		return nil, errors.Wrap(err, "failed to delete draft")
	}

	return &DeleteDraftOutput{
		Message: fmt.Sprintf("Draft %s deleted successfully", input.DraftID),
	}, nil
}

// Section-based update methods

// UpdateName updates the character's name
func (o *Orchestrator) UpdateName(
	ctx context.Context,
	input *UpdateNameInput,
) (*UpdateNameOutput, error) {
	if input == nil {
		return nil, errors.InvalidArgument("input is required")
	}

	vb := errors.NewValidationBuilder()
	errors.ValidateRequired("draftID", input.DraftID, vb)
	errors.ValidateRequired("name", input.Name, vb)
	if err := vb.Build(); err != nil {
		return nil, err
	}

	// Get the draft
	getOutput, err := o.characterDraftRepo.Get(ctx, draftrepo.GetInput{ID: input.DraftID})
	if err != nil {
		return nil, errors.Wrap(err, "failed to get draft")
	}
	draft := getOutput.Draft

	// Update the name
	draft.Name = input.Name
	// Repository will update timestamp

	// Update progress
	draft.Progress.SetStep(dnd5e.ProgressStepName, true)
	o.updateCompletionPercentage(draft)

	// Save the updated draft
	updateOutput, err := o.characterDraftRepo.Update(ctx, draftrepo.UpdateInput{Draft: draft})
	if err != nil {
		return nil, errors.Wrap(err, "failed to update draft")
	}

	return &UpdateNameOutput{
		Draft: updateOutput.Draft,
	}, nil
}

// UpdateRace updates the character's race
func (o *Orchestrator) UpdateRace(
	ctx context.Context,
	input *UpdateRaceInput,
) (*UpdateRaceOutput, error) {
	if input == nil {
		return nil, errors.InvalidArgument("input is required")
	}

	vb := errors.NewValidationBuilder()
	errors.ValidateRequired("draftID", input.DraftID, vb)
	errors.ValidateRequired("raceID", input.RaceID, vb)
	if err := vb.Build(); err != nil {
		return nil, err
	}

	// Get the draft
	getOutput, err := o.characterDraftRepo.Get(ctx, draftrepo.GetInput{ID: input.DraftID})
	if err != nil {
		return nil, errors.Wrap(err, "failed to get draft")
	}
	draft := getOutput.Draft

	// Validate race choice with engine
	validateInput := &engine.ValidateRaceChoiceInput{
		RaceID:    input.RaceID,
		SubraceID: input.SubraceID,
	}
	validateOutput, err := o.engine.ValidateRaceChoice(ctx, validateInput)
	if err != nil {
		return nil, errors.Wrap(err, "failed to validate race choice")
	}

	// Convert validation errors to warnings
	var warnings []ValidationWarning
	if !validateOutput.IsValid {
		warnings = convertValidationErrorsToWarnings(validateOutput.Errors)
	}

	// Update the race
	draft.RaceID = input.RaceID
	draft.SubraceID = input.SubraceID
	// Repository will update timestamp

	// Reset dependent fields when race changes
	draft.AbilityScores = nil
	draft.StartingSkillIDs = nil
	draft.AdditionalLanguages = nil

	// Update progress
	draft.Progress.SetStep(dnd5e.ProgressStepRace, true)
	// Reset dependent steps
	draft.Progress.SetStep(dnd5e.ProgressStepAbilityScores, false)
	draft.Progress.SetStep(dnd5e.ProgressStepSkills, false)
	draft.Progress.SetStep(dnd5e.ProgressStepLanguages, false)
	o.updateCompletionPercentage(draft)

	// Save the updated draft
	updateOutput, err := o.characterDraftRepo.Update(ctx, draftrepo.UpdateInput{Draft: draft})
	if err != nil {
		return nil, errors.Wrap(err, "failed to update draft")
	}

	return &UpdateRaceOutput{
		Draft:    updateOutput.Draft,
		Warnings: warnings,
	}, nil
}

// UpdateClass updates the character's class
func (o *Orchestrator) UpdateClass(
	ctx context.Context,
	input *UpdateClassInput,
) (*UpdateClassOutput, error) {
	if input == nil {
		return nil, errors.InvalidArgument("input is required")
	}

	vb := errors.NewValidationBuilder()
	errors.ValidateRequired("draftID", input.DraftID, vb)
	errors.ValidateRequired("classID", input.ClassID, vb)
	if err := vb.Build(); err != nil {
		return nil, err
	}

	// Get the draft
	getOutput, err := o.characterDraftRepo.Get(ctx, draftrepo.GetInput{ID: input.DraftID})
	if err != nil {
		return nil, errors.Wrap(err, "failed to get draft")
	}
	draft := getOutput.Draft

	// Validate class choice with engine
	validateInput := &engine.ValidateClassChoiceInput{
		ClassID:       input.ClassID,
		AbilityScores: draft.AbilityScores,
	}
	validateOutput, err := o.engine.ValidateClassChoice(ctx, validateInput)
	if err != nil {
		return nil, errors.Wrap(err, "failed to validate class choice")
	}

	// Convert validation errors to warnings
	var warnings []ValidationWarning
	if !validateOutput.IsValid {
		warnings = convertValidationErrorsToWarnings(validateOutput.Errors)
	}
	warnings = append(warnings, convertValidationWarnings(validateOutput.Warnings)...)

	// Update the class
	draft.ClassID = input.ClassID
	// Repository will update timestamp

	// Reset dependent fields when class changes
	draft.StartingSkillIDs = nil

	// Update progress
	draft.Progress.SetStep(dnd5e.ProgressStepClass, true)
	// Reset dependent steps
	draft.Progress.SetStep(dnd5e.ProgressStepSkills, false)
	o.updateCompletionPercentage(draft)

	// Save the updated draft
	updateOutput, err := o.characterDraftRepo.Update(ctx, draftrepo.UpdateInput{Draft: draft})
	if err != nil {
		return nil, errors.Wrap(err, "failed to update draft")
	}

	return &UpdateClassOutput{
		Draft:    updateOutput.Draft,
		Warnings: warnings,
	}, nil
}

// UpdateBackground updates the character's background
func (o *Orchestrator) UpdateBackground(
	ctx context.Context,
	input *UpdateBackgroundInput,
) (*UpdateBackgroundOutput, error) {
	if input == nil {
		return nil, errors.InvalidArgument("input is required")
	}

	vb := errors.NewValidationBuilder()
	errors.ValidateRequired("draftID", input.DraftID, vb)
	errors.ValidateRequired("backgroundID", input.BackgroundID, vb)
	if err := vb.Build(); err != nil {
		return nil, err
	}

	// Get the draft
	getOutput, err := o.characterDraftRepo.Get(ctx, draftrepo.GetInput{ID: input.DraftID})
	if err != nil {
		return nil, errors.Wrap(err, "failed to get draft")
	}
	draft := getOutput.Draft

	// Validate background choice with engine
	validateInput := &engine.ValidateBackgroundChoiceInput{
		BackgroundID: input.BackgroundID,
	}
	validateOutput, err := o.engine.ValidateBackgroundChoice(ctx, validateInput)
	if err != nil {
		return nil, errors.Wrap(err, "failed to validate background choice")
	}
	if !validateOutput.IsValid {
		ve := errors.NewValidationError()
		ve.AddFieldError("background", "invalid background choice")
		return nil, ve.ToError()
	}

	// Update the background
	draft.BackgroundID = input.BackgroundID
	// Repository will update timestamp

	// Reset dependent fields when background changes
	draft.StartingSkillIDs = nil

	// Update progress
	draft.Progress.SetStep(dnd5e.ProgressStepBackground, true)
	// Reset dependent steps
	draft.Progress.SetStep(dnd5e.ProgressStepSkills, false)
	o.updateCompletionPercentage(draft)

	// Save the updated draft
	updateOutput, err := o.characterDraftRepo.Update(ctx, draftrepo.UpdateInput{Draft: draft})
	if err != nil {
		return nil, errors.Wrap(err, "failed to update draft")
	}

	return &UpdateBackgroundOutput{
		Draft: updateOutput.Draft,
	}, nil
}

// UpdateAbilityScores updates the character's ability scores
func (o *Orchestrator) UpdateAbilityScores(
	ctx context.Context,
	input *UpdateAbilityScoresInput,
) (*UpdateAbilityScoresOutput, error) {
	if input == nil {
		return nil, errors.InvalidArgument("input is required")
	}

	vb := errors.NewValidationBuilder()
	errors.ValidateRequired("draftID", input.DraftID, vb)
	if err := vb.Build(); err != nil {
		return nil, err
	}

	// Get the draft
	getOutput, err := o.characterDraftRepo.Get(ctx, draftrepo.GetInput{ID: input.DraftID})
	if err != nil {
		return nil, errors.Wrap(err, "failed to get draft")
	}
	draft := getOutput.Draft

	// Validate ability scores with engine
	validateInput := &engine.ValidateAbilityScoresInput{
		AbilityScores: &input.AbilityScores,
		Method:        "standard_array", // TODO(#82): Make ability score method configurable
	}
	validateOutput, err := o.engine.ValidateAbilityScores(ctx, validateInput)
	if err != nil {
		return nil, errors.Wrap(err, "failed to validate ability scores")
	}
	if !validateOutput.IsValid {
		ve := errors.NewValidationError()
		ve.AddFieldError("abilityScores", "invalid ability scores")
		return nil, ve.ToError()
	}

	// Collect warnings
	var warnings []ValidationWarning

	// Validate class requirements if class is selected
	if draft.ClassID != "" {
		classValidateInput := &engine.ValidateClassChoiceInput{
			ClassID:       draft.ClassID,
			AbilityScores: &input.AbilityScores,
		}
		classValidateOutput, err := o.engine.ValidateClassChoice(ctx, classValidateInput)
		if err != nil {
			return nil, errors.Wrap(err, "failed to validate class requirements")
		}
		if !classValidateOutput.IsValid {
			// Convert class requirement errors to warnings
			for _, e := range classValidateOutput.Errors {
				warnings = append(warnings, ValidationWarning{
					Field:   "class_requirements",
					Message: e.Message,
					Type:    e.Code,
				})
			}
		}
	}

	// Update the ability scores
	draft.AbilityScores = &input.AbilityScores
	// Repository will update timestamp

	// Update progress
	draft.Progress.SetStep(dnd5e.ProgressStepAbilityScores, true)
	o.updateCompletionPercentage(draft)

	// Save the updated draft
	updateOutput, err := o.characterDraftRepo.Update(ctx, draftrepo.UpdateInput{Draft: draft})
	if err != nil {
		return nil, errors.Wrap(err, "failed to update draft")
	}

	return &UpdateAbilityScoresOutput{
		Draft:    updateOutput.Draft,
		Warnings: warnings,
	}, nil
}

// UpdateSkills updates the character's starting skills
func (o *Orchestrator) UpdateSkills(
	ctx context.Context,
	input *UpdateSkillsInput,
) (*UpdateSkillsOutput, error) {
	if input == nil {
		return nil, errors.InvalidArgument("input is required")
	}

	vb := errors.NewValidationBuilder()
	errors.ValidateRequired("draftID", input.DraftID, vb)
	if err := vb.Build(); err != nil {
		return nil, err
	}

	// Get the draft
	getOutput, err := o.characterDraftRepo.Get(ctx, draftrepo.GetInput{ID: input.DraftID})
	if err != nil {
		return nil, errors.Wrap(err, "failed to get draft")
	}
	draft := getOutput.Draft

	// Collect warnings
	var warnings []ValidationWarning

	// Check prerequisites
	if draft.ClassID == "" || draft.BackgroundID == "" {
		warnings = append(warnings, ValidationWarning{
			Field:   "prerequisites",
			Message: "Class and background must be selected before choosing skills",
			Type:    "MISSING_PREREQUISITES",
		})
		// Still allow updating skills, but with warning
	} else {
		// Validate skill choices with engine
		validateInput := &engine.ValidateSkillChoicesInput{
			ClassID:          draft.ClassID,
			BackgroundID:     draft.BackgroundID,
			SelectedSkillIDs: input.SkillIDs,
		}
		validateOutput, err := o.engine.ValidateSkillChoices(ctx, validateInput)
		if err != nil {
			return nil, errors.Wrap(err, "failed to validate skill choices")
		}
		if !validateOutput.IsValid {
			// Convert validation errors to warnings
			for _, e := range validateOutput.Errors {
				warnings = append(warnings, ValidationWarning{
					Field:   e.Field,
					Message: e.Message,
					Type:    e.Code,
				})
			}
		}
	}

	// Update the skills
	draft.StartingSkillIDs = input.SkillIDs
	// Repository will update timestamp

	// Update progress
	draft.Progress.SetStep(dnd5e.ProgressStepSkills, true)
	o.updateCompletionPercentage(draft)

	// Save the updated draft
	updateOutput, err := o.characterDraftRepo.Update(ctx, draftrepo.UpdateInput{Draft: draft})
	if err != nil {
		return nil, errors.Wrap(err, "failed to update draft")
	}

	return &UpdateSkillsOutput{
		Draft:    updateOutput.Draft,
		Warnings: warnings,
	}, nil
}

// Validation methods

// ValidateDraft validates a character draft
func (o *Orchestrator) ValidateDraft(
	ctx context.Context,
	input *ValidateDraftInput,
) (*ValidateDraftOutput, error) {
	if input == nil {
		return nil, errors.InvalidArgument("input is required")
	}

	vb := errors.NewValidationBuilder()
	errors.ValidateRequired("draftID", input.DraftID, vb)
	if err := vb.Build(); err != nil {
		return nil, err
	}

	// Get the draft
	getOutput, err := o.characterDraftRepo.Get(ctx, draftrepo.GetInput{ID: input.DraftID})
	if err != nil {
		return nil, errors.Wrap(err, "failed to get draft")
	}
	draft := getOutput.Draft

	// Validate with engine
	validateInput := &engine.ValidateCharacterDraftInput{
		Draft: draft,
	}
	validateOutput, err := o.engine.ValidateCharacterDraft(ctx, validateInput)
	if err != nil {
		return nil, errors.Wrap(err, "failed to validate draft")
	}

	return &ValidateDraftOutput{
		IsComplete:   validateOutput.IsComplete,
		IsValid:      validateOutput.IsValid,
		Errors:       convertValidationErrors(validateOutput.Errors),
		Warnings:     convertValidationWarnings(validateOutput.Warnings),
		MissingSteps: validateOutput.MissingSteps,
	}, nil
}

// Character finalization

// FinalizeDraft finalizes a character draft into a full character
func (o *Orchestrator) FinalizeDraft(
	ctx context.Context,
	input *FinalizeDraftInput,
) (*FinalizeDraftOutput, error) {
	if input == nil {
		return nil, errors.InvalidArgument("input is required")
	}

	vb := errors.NewValidationBuilder()
	errors.ValidateRequired("draftID", input.DraftID, vb)
	if err := vb.Build(); err != nil {
		return nil, err
	}

	// Get the draft
	getOutput, err := o.characterDraftRepo.Get(ctx, draftrepo.GetInput{ID: input.DraftID})
	if err != nil {
		return nil, errors.Wrap(err, "failed to get draft")
	}
	draft := getOutput.Draft

	// Validate the draft is complete
	validateInput := &engine.ValidateCharacterDraftInput{
		Draft: draft,
	}
	validateOutput, err := o.engine.ValidateCharacterDraft(ctx, validateInput)
	if err != nil {
		return nil, errors.Wrap(err, "failed to validate draft")
	}
	if !validateOutput.IsComplete {
		return nil, errors.InvalidArgument("cannot finalize incomplete draft: missing steps: " +
			strings.Join(validateOutput.MissingSteps, ", "))
	}
	if !validateOutput.IsValid {
		ve := errors.NewValidationError()
		for _, e := range validateOutput.Errors {
			ve.AddFieldError(e.Field, e.Message)
		}
		return nil, errors.Wrap(ve.ToError(), "cannot finalize invalid draft")
	}

	// Calculate final character stats
	calculateInput := &engine.CalculateCharacterStatsInput{
		Draft: draft,
	}
	calculateOutput, err := o.engine.CalculateCharacterStats(ctx, calculateInput)
	if err != nil {
		return nil, errors.Wrap(err, "failed to calculate character stats")
	}

	// Create the final character
	char := &dnd5e.Character{
		Name:             draft.Name,
		Level:            1, // Starting level
		ExperiencePoints: 0,
		RaceID:           draft.RaceID,
		SubraceID:        draft.SubraceID,
		ClassID:          draft.ClassID,
		BackgroundID:     draft.BackgroundID,
		Alignment:        draft.Alignment,
		AbilityScores:    *draft.AbilityScores,
		CurrentHP:        calculateOutput.MaxHP,
		TempHP:           0,
		SessionID:        draft.SessionID,
		PlayerID:         draft.PlayerID,
		// Repository will set ID, CreatedAt, and UpdatedAt
	}

	// Create the character in the repository
	createOutput, err := o.characterRepo.Create(ctx, characterrepo.CreateInput{Character: char})
	if err != nil {
		return nil, errors.Wrap(err, "failed to create character")
	}

	// Delete the draft
	_, err = o.characterDraftRepo.Delete(ctx, draftrepo.DeleteInput{ID: draft.ID})
	if err != nil {
		slog.Error("failed to delete draft", "draft_id", draft.ID, "error", err)
		// Continue - the character was created successfully
	}

	return &FinalizeDraftOutput{
		Character:    createOutput.Character,
		DraftDeleted: err == nil,
	}, nil
}

// Completed character operations

// GetCharacter retrieves a character by ID
func (o *Orchestrator) GetCharacter(
	ctx context.Context,
	input *GetCharacterInput,
) (*GetCharacterOutput, error) {
	if input == nil {
		return nil, errors.InvalidArgument("input is required")
	}

	vb := errors.NewValidationBuilder()
	errors.ValidateRequired("characterID", input.CharacterID, vb)
	if err := vb.Build(); err != nil {
		return nil, err
	}

	getOutput, err := o.characterRepo.Get(ctx, characterrepo.GetInput{ID: input.CharacterID})
	if err != nil {
		return nil, errors.Wrap(err, "failed to get character")
	}

	return &GetCharacterOutput{
		Character: getOutput.Character,
	}, nil
}

// ListCharacters lists characters with optional filters
func (o *Orchestrator) ListCharacters(
	ctx context.Context,
	input *ListCharactersInput,
) (*ListCharactersOutput, error) {
	if input == nil {
		return nil, errors.InvalidArgument("input is required")
	}

	log.Printf("ListCharacters called with PlayerID=%s, SessionID=%s, PageSize=%d, PageToken=%s",
		input.PlayerID, input.SessionID, input.PageSize, input.PageToken)

	// Default page size
	if input.PageSize == 0 {
		input.PageSize = 20
	}

	// Use specific list methods based on filters
	var characters []*dnd5e.Character
	switch {
	case input.PlayerID != "":
<<<<<<< HEAD
		slog.InfoContext(ctx, "listing characters by player",
			"player_id", input.PlayerID,
			"page_size", input.PageSize,
			"page_token", input.PageToken)
		listOutput, err := o.characterRepo.ListByPlayerID(ctx, characterrepo.ListByPlayerIDInput{PlayerID: input.PlayerID})
		if err != nil {
			slog.ErrorContext(ctx, "failed to list characters by player",
				"player_id", input.PlayerID,
				"error", err.Error())
			return nil, errors.Wrapf(err, "failed to list characters for player %s", input.PlayerID)
		}
		characters = listOutput.Characters
		slog.InfoContext(ctx, "successfully listed characters by player",
			"player_id", input.PlayerID,
			"count", len(characters))
	case input.SessionID != "":
		slog.InfoContext(ctx, "listing characters by session",
			"session_id", input.SessionID,
			"page_size", input.PageSize,
			"page_token", input.PageToken)
		listOutput, err := o.characterRepo.ListBySessionID(ctx,
			characterrepo.ListBySessionIDInput{SessionID: input.SessionID})
		if err != nil {
			slog.ErrorContext(ctx, "failed to list characters by session",
				"session_id", input.SessionID,
				"error", err.Error())
			return nil, errors.Wrapf(err, "failed to list characters for session %s", input.SessionID)
		}
		characters = listOutput.Characters
		slog.InfoContext(ctx, "successfully listed characters by session",
			"session_id", input.SessionID,
			"count", len(characters))
=======
		log.Printf("Listing characters by PlayerID: %s", input.PlayerID)
		listOutput, err := o.characterRepo.ListByPlayerID(ctx, characterrepo.ListByPlayerIDInput{PlayerID: input.PlayerID})
		if err != nil {
			log.Printf("Failed to list characters by PlayerID %s: %v", input.PlayerID, err)
			return nil, errors.Wrap(err, "failed to list characters")
		}
		characters = listOutput.Characters
		log.Printf("Found %d characters for PlayerID %s", len(characters), input.PlayerID)
	case input.SessionID != "":
		log.Printf("Listing characters by SessionID: %s", input.SessionID)
		listOutput, err := o.characterRepo.ListBySessionID(ctx,
			characterrepo.ListBySessionIDInput{SessionID: input.SessionID})
		if err != nil {
			log.Printf("Failed to list characters by SessionID %s: %v", input.SessionID, err)
			return nil, errors.Wrap(err, "failed to list characters")
		}
		characters = listOutput.Characters
		log.Printf("Found %d characters for SessionID %s", len(characters), input.SessionID)
>>>>>>> cc5da2ea
	default:
		log.Printf("ListCharacters called without PlayerID or SessionID")
		return nil, errors.InvalidArgument("either PlayerID or SessionID must be provided")
	}

	return &ListCharactersOutput{
		Characters:    characters,
		NextPageToken: "", // TODO(#82): Implement pagination for ListCharacters
	}, nil
}

// DeleteCharacter deletes a character
func (o *Orchestrator) DeleteCharacter(
	ctx context.Context,
	input *DeleteCharacterInput,
) (*DeleteCharacterOutput, error) {
	if input == nil {
		return nil, errors.InvalidArgument("input is required")
	}

	vb := errors.NewValidationBuilder()
	errors.ValidateRequired("characterID", input.CharacterID, vb)
	if err := vb.Build(); err != nil {
		return nil, err
	}

	_, err := o.characterRepo.Delete(ctx, characterrepo.DeleteInput{ID: input.CharacterID})
	if err != nil {
		return nil, errors.Wrap(err, "failed to delete character")
	}

	return &DeleteCharacterOutput{
		Message: fmt.Sprintf("Character %s deleted successfully", input.CharacterID),
	}, nil
}

// Helper methods

// updateCompletionPercentage updates the completion percentage based on completed steps
func (o *Orchestrator) updateCompletionPercentage(draft *dnd5e.CharacterDraft) {
	totalSteps := 8 // Name, Race, Class, Background, AbilityScores, Skills, Languages, Choices
	completedSteps := 0

	if draft.Progress.HasName() {
		completedSteps++
	}
	if draft.Progress.HasRace() {
		completedSteps++
	}
	if draft.Progress.HasClass() {
		completedSteps++
	}
	if draft.Progress.HasBackground() {
		completedSteps++
	}
	if draft.Progress.HasAbilityScores() {
		completedSteps++
	}
	if draft.Progress.HasSkills() {
		completedSteps++
	}
	if draft.Progress.HasLanguages() {
		completedSteps++
	}
	if draft.Progress.HasChoices() {
		completedSteps++
	}

	// Safe conversion - totalSteps is always 8 and completedSteps is 0-8
	// so max value is 800/8 = 100, which fits safely in int32
	draft.Progress.CompletionPercentage = int32((completedSteps * 100) / totalSteps) //nolint:gosec
}

// convertValidationErrors converts engine ValidationError to service ValidationError
func convertValidationErrors(errors []engine.ValidationError) []ValidationError {
	result := make([]ValidationError, len(errors))
	for i, e := range errors {
		result[i] = ValidationError{
			Field:   e.Field,
			Message: e.Message,
			Type:    e.Code,
		}
	}
	return result
}

// convertValidationWarnings converts engine ValidationWarning to service ValidationWarning
func convertValidationWarnings(warnings []engine.ValidationWarning) []ValidationWarning {
	result := make([]ValidationWarning, len(warnings))
	for i, w := range warnings {
		result[i] = ValidationWarning{
			Field:   w.Field,
			Message: w.Message,
			Type:    w.Code,
		}
	}
	return result
}

// Data loading methods for character creation UI

// ListRaces retrieves available races for character creation
func (o *Orchestrator) ListRaces(
	ctx context.Context,
	input *ListRacesInput,
) (*ListRacesOutput, error) {
	if input == nil {
		return nil, errors.InvalidArgument("input is required")
	}

	slog.Info("Fetching races from external API",
		"includeSubraces", input.IncludeSubraces,
		"pageSize", input.PageSize)

	// TODO(#82): Implement pagination with PageSize and PageToken for ListRaces
	// For now, return all races
	races, err := o.externalClient.ListAvailableRaces(ctx)
	if err != nil {
		return nil, errors.Wrap(err, "failed to list races from external client")
	}

	slog.Info("Successfully fetched races", "count", len(races))

	// Convert external race data to entity format
	entityRaces := make([]*dnd5e.RaceInfo, len(races))
	for i, race := range races {
		entityRaces[i] = convertExternalRaceToEntity(race)
	}

	var totalSize int32
	if len(entityRaces) > 2147483647 { // Max int32 value
		totalSize = 2147483647
	} else {
		// nolint:gosec // List size won't overflow int32
		totalSize = int32(len(entityRaces))
	}

	return &ListRacesOutput{
		Races:         entityRaces,
		NextPageToken: "", // TODO(#82): Implement pagination for ListRaces
		TotalSize:     totalSize,
	}, nil
}

// ListClasses retrieves available classes for character creation
func (o *Orchestrator) ListClasses(
	ctx context.Context,
	input *ListClassesInput,
) (*ListClassesOutput, error) {
	if input == nil {
		return nil, errors.InvalidArgument("input is required")
	}

	// TODO(#82): Implement pagination and filtering for ListBackgrounds
	classes, err := o.externalClient.ListAvailableClasses(ctx)
	if err != nil {
		return nil, errors.Wrap(err, "failed to list classes from external client")
	}

	// Convert external class data to entity format
	entityClasses := make([]*dnd5e.ClassInfo, len(classes))
	for i, class := range classes {
		entityClasses[i] = convertExternalClassToEntity(class)
	}

	var totalSize int32
	if len(entityClasses) > 2147483647 { // Max int32 value
		totalSize = 2147483647
	} else {
		// nolint:gosec // List size won't overflow int32
		totalSize = int32(len(entityClasses))
	}

	return &ListClassesOutput{
		Classes:       entityClasses,
		NextPageToken: "", // TODO(#82): Implement pagination for ListClasses
		TotalSize:     totalSize,
	}, nil
}

// ListBackgrounds retrieves available backgrounds for character creation
func (o *Orchestrator) ListBackgrounds(
	ctx context.Context,
	input *ListBackgroundsInput,
) (*ListBackgroundsOutput, error) {
	if input == nil {
		return nil, errors.InvalidArgument("input is required")
	}

	// TODO(#82): Implement pagination for GetAvailableChoices
	backgrounds, err := o.externalClient.ListAvailableBackgrounds(ctx)
	if err != nil {
		return nil, errors.Wrap(err, "failed to list backgrounds from external client")
	}

	// Convert external background data to entity format
	entityBackgrounds := make([]*dnd5e.BackgroundInfo, len(backgrounds))
	for i, background := range backgrounds {
		entityBackgrounds[i] = convertExternalBackgroundToEntity(background)
	}

	var totalSize int32
	if len(entityBackgrounds) > 2147483647 { // Max int32 value
		totalSize = 2147483647
	} else {
		// nolint:gosec // List size won't overflow int32
		totalSize = int32(len(entityBackgrounds))
	}

	return &ListBackgroundsOutput{
		Backgrounds:   entityBackgrounds,
		NextPageToken: "", // TODO(#82): Implement pagination for ListBackgrounds
		TotalSize:     totalSize,
	}, nil
}

// ListSpells retrieves available spells for character creation
func (o *Orchestrator) ListSpells(
	ctx context.Context,
	input *ListSpellsInput,
) (*ListSpellsOutput, error) {
	if input == nil {
		return nil, errors.InvalidArgument("input is required")
	}

	slog.Info("Fetching spells from external API",
		"level", input.Level,
		"school", input.School,
		"classID", input.ClassID,
		"searchTerm", input.SearchTerm,
		"pageSize", input.PageSize)

	// Convert orchestrator input to external client input
	externalInput := &external.ListSpellsInput{
		Level:   input.Level,
		ClassID: input.ClassID,
	}

	// TODO(#82): Implement pagination with PageSize and PageToken
	spells, err := o.externalClient.ListAvailableSpells(ctx, externalInput)
	if err != nil {
		return nil, errors.Wrap(err, "failed to list spells from external client")
	}

	slog.Info("Successfully fetched spells", "count", len(spells))

	// Convert external spell data to entity format and apply additional filters
	entitySpells := make([]*dnd5e.SpellInfo, 0, len(spells))
	for _, spell := range spells {
		entitySpell := convertExternalSpellToEntity(spell)

		// Apply additional filters that the external client doesn't support
		if input.School != "" && entitySpell.School != input.School {
			continue
		}
		if input.SearchTerm != "" &&
			!strings.Contains(strings.ToLower(entitySpell.Name), strings.ToLower(input.SearchTerm)) &&
			!strings.Contains(strings.ToLower(entitySpell.Description), strings.ToLower(input.SearchTerm)) {
			continue
		}

		entitySpells = append(entitySpells, entitySpell)
	}

	// Apply client-side pagination
	startIndex := 0
	if input.PageToken != "" {
		var err error
		startIndex, err = strconv.Atoi(input.PageToken)
		if err != nil || startIndex < 0 || startIndex >= len(entitySpells) {
			return nil, errors.InvalidArgument("invalid PageToken")
		}
	}

	endIndex := startIndex + int(input.PageSize)
	if endIndex > len(entitySpells) {
		endIndex = len(entitySpells)
	}

	nextPageToken := ""
	if endIndex < len(entitySpells) {
		nextPageToken = strconv.Itoa(endIndex)
	}

	// Apply pagination to results
	paginatedSpells := entitySpells[startIndex:endIndex]

	var totalSize int32
	if len(entitySpells) > math.MaxInt32 {
		totalSize = math.MaxInt32
	} else {
		// nolint:gosec // List size won't overflow int32
		totalSize = int32(len(entitySpells))
	}

	return &ListSpellsOutput{
		Spells:        paginatedSpells,
		NextPageToken: nextPageToken,
		TotalSize:     totalSize,
	}, nil
}

// GetRaceDetails retrieves detailed information about a specific race
func (o *Orchestrator) GetRaceDetails(
	ctx context.Context,
	input *GetRaceDetailsInput,
) (*GetRaceDetailsOutput, error) {
	if input == nil {
		return nil, errors.InvalidArgument("input is required")
	}

	vb := errors.NewValidationBuilder()
	errors.ValidateRequired("raceID", input.RaceID, vb)
	if err := vb.Build(); err != nil {
		return nil, err
	}

	race, err := o.externalClient.GetRaceData(ctx, input.RaceID)
	if err != nil {
		return nil, errors.Wrap(err, "failed to get race details from external client")
	}

	entityRace := convertExternalRaceToEntity(race)

	return &GetRaceDetailsOutput{
		Race: entityRace,
	}, nil
}

// GetClassDetails retrieves detailed information about a specific class
func (o *Orchestrator) GetClassDetails(
	ctx context.Context,
	input *GetClassDetailsInput,
) (*GetClassDetailsOutput, error) {
	if input == nil {
		return nil, errors.InvalidArgument("input is required")
	}

	vb := errors.NewValidationBuilder()
	errors.ValidateRequired("classID", input.ClassID, vb)
	if err := vb.Build(); err != nil {
		return nil, err
	}

	class, err := o.externalClient.GetClassData(ctx, input.ClassID)
	if err != nil {
		return nil, errors.Wrap(err, "failed to get class details from external client")
	}

	entityClass := convertExternalClassToEntity(class)

	return &GetClassDetailsOutput{
		Class: entityClass,
	}, nil
}

// GetBackgroundDetails retrieves detailed information about a specific background
func (o *Orchestrator) GetBackgroundDetails(
	ctx context.Context,
	input *GetBackgroundDetailsInput,
) (*GetBackgroundDetailsOutput, error) {
	if input == nil {
		return nil, errors.InvalidArgument("input is required")
	}

	vb := errors.NewValidationBuilder()
	errors.ValidateRequired("backgroundID", input.BackgroundID, vb)
	if err := vb.Build(); err != nil {
		return nil, err
	}

	background, err := o.externalClient.GetBackgroundData(ctx, input.BackgroundID)
	if err != nil {
		return nil, errors.Wrap(err, "failed to get background details from external client")
	}

	entityBackground := convertExternalBackgroundToEntity(background)

	return &GetBackgroundDetailsOutput{
		Background: entityBackground,
	}, nil
}

// Conversion helpers for external data to entity format

// convertExternalRaceToEntity converts external race data to entity format
func convertExternalRaceToEntity(race *external.RaceData) *dnd5e.RaceInfo {
	traits := make([]dnd5e.RacialTrait, len(race.Traits))
	for i, trait := range race.Traits {
		traits[i] = dnd5e.RacialTrait{
			Name:        trait.Name,
			Description: trait.Description,
			IsChoice:    trait.IsChoice,
			Options:     trait.Options,
		}
	}

	subraces := make([]dnd5e.SubraceInfo, len(race.Subraces))
	for i, subrace := range race.Subraces {
		subraceTraits := make([]dnd5e.RacialTrait, len(subrace.Traits))
		for j, trait := range subrace.Traits {
			subraceTraits[j] = dnd5e.RacialTrait{
				Name:        trait.Name,
				Description: trait.Description,
				IsChoice:    trait.IsChoice,
				Options:     trait.Options,
			}
		}

		subraces[i] = dnd5e.SubraceInfo{
			ID:             subrace.ID,
			Name:           subrace.Name,
			Description:    subrace.Description,
			AbilityBonuses: subrace.AbilityBonuses,
			Traits:         subraceTraits,
			Languages:      subrace.Languages,
			Proficiencies:  subrace.Proficiencies,
		}
	}

	// Convert language options
	var languageOptions *dnd5e.Choice
	if race.LanguageOptions != nil {
		languageOptions = &dnd5e.Choice{
			Type: race.LanguageOptions.Type,
			// nolint:gosec // safe conversion
			Choose:  int32(race.LanguageOptions.Choose),
			Options: race.LanguageOptions.Options,
			From:    race.LanguageOptions.From,
		}
	}

	// Convert proficiency options
	proficiencyOptions := make([]dnd5e.Choice, len(race.ProficiencyOptions))
	for i, opt := range race.ProficiencyOptions {
		if opt != nil {
			proficiencyOptions[i] = dnd5e.Choice{
				Type: opt.Type,
				// nolint:gosec // safe conversion
				Choose:  int32(opt.Choose),
				Options: opt.Options,
				From:    opt.From,
			}
		}
	}

	return &dnd5e.RaceInfo{
		ID:                   race.ID,
		Name:                 race.Name,
		Description:          race.Description,
		Speed:                race.Speed,
		Size:                 race.Size,
		SizeDescription:      race.SizeDescription,
		AbilityBonuses:       race.AbilityBonuses,
		Traits:               traits,
		Subraces:             subraces,
		Proficiencies:        race.Proficiencies,
		Languages:            race.Languages,
		AgeDescription:       race.AgeDescription,
		AlignmentDescription: race.AlignmentDescription,
		LanguageOptions:      languageOptions,
		ProficiencyOptions:   proficiencyOptions,
	}
}

// convertExternalClassToEntity converts external class data to entity format
func convertExternalClassToEntity(class *external.ClassData) *dnd5e.ClassInfo {
	// Convert equipment choices
	equipmentChoices := make([]dnd5e.EquipmentChoice, len(class.StartingEquipmentOptions))
	for i, choice := range class.StartingEquipmentOptions {
		if choice != nil {
			equipmentChoices[i] = dnd5e.EquipmentChoice{
				Description: choice.Description,
				Options:     choice.Options,
				// nolint:gosec // safe conversion
				ChooseCount: int32(choice.ChooseCount),
			}
		}
	}

	// Convert level 1 features
	features := make([]dnd5e.FeatureInfo, len(class.LevelOneFeatures))
	for i, feature := range class.LevelOneFeatures {
		if feature != nil {
			// Convert external FeatureData to entity FeatureInfo
			convertedFeature := convertExternalFeatureToEntity(feature)
			features[i] = *convertedFeature
		}
	}

	// Convert spellcasting info
	var spellcasting *dnd5e.SpellcastingInfo
	if class.Spellcasting != nil {
		spellcasting = &dnd5e.SpellcastingInfo{
			SpellcastingAbility: class.Spellcasting.SpellcastingAbility,
			RitualCasting:       class.Spellcasting.RitualCasting,
			SpellcastingFocus:   class.Spellcasting.SpellcastingFocus,
			// nolint:gosec // safe conversion
			CantripsKnown:    class.Spellcasting.CantripsKnown,
			SpellsKnown:      class.Spellcasting.SpellsKnown,
			SpellSlotsLevel1: class.Spellcasting.SpellSlotsLevel1,
		}
	}

	// Convert proficiency choices
	proficiencyChoices := make([]dnd5e.Choice, len(class.ProficiencyChoices))
	for i, choice := range class.ProficiencyChoices {
		if choice != nil {
			proficiencyChoices[i] = dnd5e.Choice{
				Type: choice.Type,
				// nolint:gosec // safe conversion
				Choose:  int32(choice.Choose),
				Options: choice.Options,
				From:    choice.From,
			}
		}
	}

	return &dnd5e.ClassInfo{
		ID:                       class.ID,
		Name:                     class.Name,
		Description:              class.Description,
		HitDie:                   class.HitDice,
		PrimaryAbilities:         class.PrimaryAbilities,
		ArmorProficiencies:       class.ArmorProficiencies,
		WeaponProficiencies:      class.WeaponProficiencies,
		ToolProficiencies:        class.ToolProficiencies,
		SavingThrowProficiencies: class.SavingThrows,
		SkillChoicesCount:        class.SkillsCount,
		AvailableSkills:          class.AvailableSkills,
		StartingEquipment:        class.StartingEquipment,
		EquipmentChoices:         equipmentChoices,
		Level1Features:           features,
		Spellcasting:             spellcasting,
		ProficiencyChoices:       proficiencyChoices,
	}
}

// convertExternalBackgroundToEntity converts external background data to entity format
func convertExternalBackgroundToEntity(background *external.BackgroundData) *dnd5e.BackgroundInfo {
	return &dnd5e.BackgroundInfo{
		ID:                  background.ID,
		Name:                background.Name,
		Description:         background.Description,
		SkillProficiencies:  background.SkillProficiencies,
		ToolProficiencies:   []string{}, // TODO(#82): Get tool proficiencies from external data
		Languages:           []string{}, // TODO(#82): Get languages from external data
		AdditionalLanguages: background.Languages,
		StartingEquipment:   background.Equipment,
		StartingGold:        0, // TODO(#82): Get starting gold from external data
		FeatureName:         background.Feature,
		FeatureDescription:  background.Feature, // TODO(#82): Get detailed feature description
		PersonalityTraits:   []string{},         // TODO(#82): Get personality traits from external data
		Ideals:              []string{},         // TODO(#82): Get ideals from external data
		Bonds:               []string{},         // TODO(#82): Get bonds from external data
		Flaws:               []string{},         // TODO(#82): Get flaws from external data
	}
}

// convertExternalSpellToEntity converts external spell data to entity format
func convertExternalSpellToEntity(spell *external.SpellData) *dnd5e.SpellInfo {
	// Parse classes from spell description if available
	classes := parseClassesFromSpellDescription(spell.Description)

	return &dnd5e.SpellInfo{
		ID:          spell.ID,
		Name:        spell.Name,
		Level:       spell.Level,
		School:      spell.School,
		CastingTime: spell.CastingTime,
		Range:       spell.Range,
		Components:  spell.Components,
		Duration:    spell.Duration,
		Description: spell.Description,
		Classes:     classes,
	}
}

// convertExternalFeatureToEntity converts external feature data to entity format
func convertExternalFeatureToEntity(feature *external.FeatureData) *dnd5e.FeatureInfo {
	if feature == nil {
		return nil
	}

	entityFeature := &dnd5e.FeatureInfo{
		ID:          feature.ID,
		Name:        feature.Name,
		Description: feature.Description,
		Level:       feature.Level,
		ClassName:   feature.ClassName,
		HasChoices:  feature.HasChoices,
	}

	// Convert choices
	if len(feature.Choices) > 0 {
		entityChoices := make([]dnd5e.Choice, len(feature.Choices))
		for i, choice := range feature.Choices {
			if choice != nil {
				entityChoices[i] = dnd5e.Choice{
					Type:    choice.Type,
					Choose:  int32(choice.Choose), // nolint:gosec
					Options: choice.Options,
					From:    choice.From,
				}
			}
		}
		entityFeature.Choices = entityChoices
	}

	// Convert spell selection info
	if feature.SpellSelection != nil {
		entityFeature.SpellSelection = &dnd5e.SpellSelectionInfo{
			SpellsToSelect:  feature.SpellSelection.SpellsToSelect,
			SpellLevels:     feature.SpellSelection.SpellLevels,
			SpellLists:      feature.SpellSelection.SpellLists,
			SelectionType:   feature.SpellSelection.SelectionType,
			RequiresReplace: feature.SpellSelection.RequiresReplace,
		}
	}

	return entityFeature
}

// parseClassesFromSpellDescription extracts class names from spell description
func parseClassesFromSpellDescription(description string) []string {
	// Look for "Classes: <class1>, <class2>..." pattern in description
	classesPattern := "Classes: "
	classesIndex := strings.Index(description, classesPattern)
	if classesIndex == -1 {
		return []string{}
	}

	// Extract the classes substring
	start := classesIndex + len(classesPattern)
	end := strings.Index(description[start:], ".")
	if end == -1 {
		// Classes might be at the end without a period
		end = len(description) - start
	}

	classesStr := strings.TrimSpace(description[start : start+end])
	if classesStr == "" {
		return []string{}
	}

	// Split by comma and clean up
	parts := strings.Split(classesStr, ",")
	classes := make([]string, 0, len(parts))
	for _, part := range parts {
		class := strings.TrimSpace(part)
		if class != "" {
			classes = append(classes, class)
		}
	}

	return classes
}

// convertValidationErrorsToWarnings converts engine ValidationError to service ValidationWarning
func convertValidationErrorsToWarnings(errors []engine.ValidationError) []ValidationWarning {
	result := make([]ValidationWarning, len(errors))
	for i, e := range errors {
		result[i] = ValidationWarning{
			Field:   e.Field,
			Message: e.Message,
			Type:    e.Code,
		}
	}
	return result
}

// UpdateChoices updates the choices for a character draft
func (o *Orchestrator) UpdateChoices(
	ctx context.Context,
	input *UpdateChoicesInput,
) (*UpdateChoicesOutput, error) {
	if input == nil {
		return nil, errors.InvalidArgument("input is required")
	}

	if input.DraftID == "" {
		return nil, errors.InvalidArgument("draft ID is required")
	}

	slog.Info("Updating character choices", "draft_id", input.DraftID, "selections", len(input.Selections))

	// Get the existing draft
	getDraftInput := &GetDraftInput{DraftID: input.DraftID}
	getDraftOutput, err := o.GetDraft(ctx, getDraftInput)
	if err != nil {
		return nil, errors.Wrap(err, "failed to get draft")
	}

	draft := getDraftOutput.Draft

	// Validate that the draft has the required information for choices
	if draft.ClassID == "" {
		return nil, errors.InvalidArgument("class must be selected before making choices")
	}

	// Initialize choices if not present
	if draft.Choices == nil {
		draft.Choices = &dnd5e.CharacterChoices{}
	}

	// Validate and apply selections
	validationResult, err := o.validateChoiceSelections(ctx, draft, input.Selections)
	if err != nil {
		return nil, errors.Wrap(err, "failed to validate choice selections")
	}

	if !validationResult.IsValid {
		// Convert validation errors to a readable error
		errorMessages := make([]string, len(validationResult.Errors))
		for i, validationErr := range validationResult.Errors {
			errorMessages[i] = validationErr.Message
		}
		return nil, errors.InvalidArgumentf("invalid choice selections: %v", errorMessages)
	}

	// Apply the validated selections to the draft
	err = o.applyChoiceSelections(draft, input.Selections)
	if err != nil {
		return nil, errors.Wrap(err, "failed to apply choice selections")
	}

	// Update progress if all required choices are complete
	if o.areAllChoicesComplete(ctx, draft) {
		draft.Progress.SetStep(dnd5e.ProgressStepChoices, true)
		draft.Progress.CurrentStep = "finalize" // Move to final step
		slog.Info("All choices completed", "draft_id", draft.ID)
	}

	// Calculate completion percentage
	o.updateCompletionPercentage(draft)

	// Save the updated draft
	updateOutput, err := o.characterDraftRepo.Update(ctx, draftrepo.UpdateInput{Draft: draft})
	if err != nil {
		return nil, errors.Wrap(err, "failed to update draft")
	}

	draft = updateOutput.Draft

	slog.Info("Successfully updated character choices", "draft_id", draft.ID)

	return &UpdateChoicesOutput{
		Draft: draft,
	}, nil
}

// ListChoiceOptions retrieves available choice options for a character draft
func (o *Orchestrator) ListChoiceOptions(
	ctx context.Context,
	input *ListChoiceOptionsInput,
) (*ListChoiceOptionsOutput, error) {
	if input == nil {
		return nil, errors.InvalidArgument("input is required")
	}

	if input.DraftID == "" {
		return nil, errors.InvalidArgument("draft ID is required")
	}

	slog.Info("Listing choice options", "draft_id", input.DraftID, "choice_type", input.ChoiceType)

	// Get the draft to understand what choices are available
	getDraftInput := &GetDraftInput{DraftID: input.DraftID}
	getDraftOutput, err := o.GetDraft(ctx, getDraftInput)
	if err != nil {
		return nil, errors.Wrap(err, "failed to get draft")
	}

	draft := getDraftOutput.Draft

	// Validate that the draft has required information
	if draft.ClassID == "" {
		return nil, errors.InvalidArgument("class must be selected before viewing choice options")
	}

	// Get available choice categories based on the draft's class
	categories, err := o.getAvailableChoiceCategories(ctx, draft, input.ChoiceType)
	if err != nil {
		return nil, errors.Wrap(err, "failed to get available choice categories")
	}

	// TODO(#82): Implement pagination for choice options
	var totalSize int32
	if len(categories) > math.MaxInt32 {
		totalSize = math.MaxInt32
	} else {
		// nolint:gosec // Choice categories list size won't overflow int32
		totalSize = int32(len(categories))
	}

	return &ListChoiceOptionsOutput{
		Categories:    categories,
		NextPageToken: "", // TODO(#82): Implement pagination for choice options
		TotalSize:     totalSize,
	}, nil
}

// validateChoiceSelections validates that the selections are valid for the draft
func (o *Orchestrator) validateChoiceSelections(
	ctx context.Context,
	draft *dnd5e.CharacterDraft,
	selections []*dnd5e.ChoiceSelection,
) (*dnd5e.ChoiceValidationResult, error) {
	result := &dnd5e.ChoiceValidationResult{
		IsValid:  true,
		Errors:   []dnd5e.ChoiceValidationError{},
		Warnings: []dnd5e.ChoiceValidationWarning{},
	}

	// Get available choice categories to validate against
	availableCategories, err := o.getAvailableChoiceCategories(ctx, draft, nil)
	if err != nil {
		return nil, errors.Wrap(err, "failed to get available choice categories")
	}

	// Create a map for quick category lookup
	categoryMap := make(map[string]*dnd5e.ChoiceCategory)
	for _, category := range availableCategories {
		categoryMap[category.ID] = category
	}

	// Validate each selection
	for _, selection := range selections {
		category, exists := categoryMap[selection.CategoryID]
		if !exists {
			result.IsValid = false
			result.Errors = append(result.Errors, dnd5e.ChoiceValidationError{
				CategoryID: selection.CategoryID,
				Message:    fmt.Sprintf("unknown choice category: %s", selection.CategoryID),
				Code:       "unknown_category",
			})
			continue
		}

		// Validate selection count with bounds checking to prevent DoS attacks
		optionCount := len(selection.OptionIDs)

		// Protect against malicious input with a practical limit
		if optionCount > dnd5e.MaxChoiceOptionsLimit {
			result.IsValid = false
			result.Errors = append(result.Errors, dnd5e.ChoiceValidationError{
				CategoryID: selection.CategoryID,
				Message:    fmt.Sprintf("too many options selected (maximum allowed: %d)", dnd5e.MaxChoiceOptionsLimit),
				Code:       "excessive_options",
			})
			continue
		}

		optionCount32 := int32(optionCount)

		if optionCount32 < category.MinChoices {
			result.IsValid = false
			result.Errors = append(result.Errors, dnd5e.ChoiceValidationError{
				CategoryID: selection.CategoryID,
				Message:    fmt.Sprintf("must select at least %d options", category.MinChoices),
				Code:       "insufficient_choices",
			})
		}

		if optionCount32 > category.MaxChoices {
			result.IsValid = false
			result.Errors = append(result.Errors, dnd5e.ChoiceValidationError{
				CategoryID: selection.CategoryID,
				Message:    fmt.Sprintf("cannot select more than %d options", category.MaxChoices),
				Code:       "too_many_choices",
			})
		}

		// Validate each option exists and is valid
		optionMap := make(map[string]*dnd5e.ChoiceOption)
		for _, option := range category.Options {
			optionMap[option.ID] = option
		}

		for _, optionID := range selection.OptionIDs {
			option, optionExists := optionMap[optionID]
			if !optionExists {
				result.IsValid = false
				result.Errors = append(result.Errors, dnd5e.ChoiceValidationError{
					CategoryID: selection.CategoryID,
					OptionID:   optionID,
					Message:    fmt.Sprintf("unknown option: %s", optionID),
					Code:       "unknown_option",
				})
				continue
			}

			// Check prerequisites
			for _, prerequisite := range option.Prerequisites {
				if !o.hasPrerequisite(draft, prerequisite) {
					result.Warnings = append(result.Warnings, dnd5e.ChoiceValidationWarning{
						CategoryID: selection.CategoryID,
						OptionID:   optionID,
						Message:    fmt.Sprintf("missing prerequisite: %s", prerequisite),
						Code:       "missing_prerequisite",
					})
				}
			}

			// Check conflicts
			for _, conflict := range option.Conflicts {
				if o.hasConflictingChoice(draft, conflict) {
					result.IsValid = false
					result.Errors = append(result.Errors, dnd5e.ChoiceValidationError{
						CategoryID: selection.CategoryID,
						OptionID:   optionID,
						Message:    fmt.Sprintf("conflicts with existing choice: %s", conflict),
						Code:       "conflicting_choice",
					})
				}
			}
		}
	}

	return result, nil
}

// applyChoiceSelections applies validated selections to the draft
func (o *Orchestrator) applyChoiceSelections(draft *dnd5e.CharacterDraft, selections []*dnd5e.ChoiceSelection) error {
	for _, selection := range selections {
		switch selection.CategoryID {
		case dnd5e.CategoryIDFighterFightingStyle:
			draft.Choices.FightingStyles = selection.OptionIDs
		case dnd5e.CategoryIDWizardCantrips:
			draft.Choices.Cantrips = selection.OptionIDs
		case dnd5e.CategoryIDWizardSpells:
			draft.Choices.Spells = selection.OptionIDs
		case dnd5e.CategoryIDClericCantrips:
			draft.Choices.Cantrips = selection.OptionIDs
		case dnd5e.CategoryIDSorcererCantrips:
			draft.Choices.Cantrips = selection.OptionIDs
		case dnd5e.CategoryIDSorcererSpells:
			draft.Choices.Spells = selection.OptionIDs
		case dnd5e.CategoryIDAdditionalLanguages:
			draft.Choices.Languages = selection.OptionIDs
		case dnd5e.CategoryIDToolProficiencies:
			draft.Choices.Tools = selection.OptionIDs
		case dnd5e.CategoryIDEquipmentChoices:
			draft.Choices.Equipment = selection.OptionIDs
		default:
			return errors.InvalidArgumentf("unknown choice category: %s", selection.CategoryID)
		}
	}
	return nil
}

// getAvailableChoiceCategories returns the choice categories available for a draft
//
//nolint:unparam // error return kept for future extensibility when class/race details are used
func (o *Orchestrator) getAvailableChoiceCategories(
	ctx context.Context,
	draft *dnd5e.CharacterDraft,
	filterType *dnd5e.ChoiceType,
) ([]*dnd5e.ChoiceCategory, error) {
	var categories []*dnd5e.ChoiceCategory

	// Helper function to check if choice type should be included
	shouldIncludeChoiceType := func(choiceType dnd5e.ChoiceType) bool {
		return filterType == nil || *filterType == choiceType
	}

	// Add class-specific choices based on class ID
	switch draft.ClassID {
	case dnd5e.ClassIDFighter:
		if shouldIncludeChoiceType(dnd5e.ChoiceTypeFightingStyle) {
			categories = append(categories, o.createFighterFightingStyleChoices())
		}
	case dnd5e.ClassIDWizard:
		if shouldIncludeChoiceType(dnd5e.ChoiceTypeCantrips) {
			categories = append(categories, o.createWizardCantripChoices(ctx))
		}
		if shouldIncludeChoiceType(dnd5e.ChoiceTypeSpells) {
			categories = append(categories, o.createWizardSpellChoices(ctx))
		}
	case dnd5e.ClassIDCleric:
		if shouldIncludeChoiceType(dnd5e.ChoiceTypeCantrips) {
			categories = append(categories, o.createClericCantripChoices(ctx))
		}
	case dnd5e.ClassIDSorcerer:
		if shouldIncludeChoiceType(dnd5e.ChoiceTypeCantrips) {
			categories = append(categories, o.createSorcererCantripChoices(ctx))
		}
		if shouldIncludeChoiceType(dnd5e.ChoiceTypeSpells) {
			categories = append(categories, o.createSorcererSpellChoices(ctx))
		}
	}

	// Add universal choices (like additional languages, tools)
	// TODO(#82): Add universal language choices based on race/background
	// if shouldIncludeChoiceType(dnd5e.ChoiceTypeLanguages) && draft.RaceID != "" {
	//     languageChoices := o.createLanguageChoices(ctx, draft)
	//     if languageChoices != nil {
	//         categories = append(categories, languageChoices)
	//     }
	// }

	// TODO(#82): Add equipment choices based on class starting equipment options
	// Future implementation:
	// if shouldIncludeChoiceType(dnd5e.ChoiceTypeEquipment) {
	//     classDetails, err := o.GetClassDetails(ctx, &GetClassDetailsInput{ClassID: draft.ClassID})
	//     if err == nil && classDetails.Class.EquipmentChoices != nil {
	//         equipmentChoices := o.createEquipmentChoices(ctx, classDetails.Class.EquipmentChoices)
	//         if equipmentChoices != nil {
	//             categories = append(categories, equipmentChoices)
	//         }
	//     }
	// }

	return categories, nil
}

// areAllChoicesComplete checks if all required choices have been made
func (o *Orchestrator) areAllChoicesComplete(_ context.Context, draft *dnd5e.CharacterDraft) bool {
	if draft.Choices == nil {
		return false
	}

	// Check class-specific required choices
	switch draft.ClassID {
	case "fighter":
		// Fighter must choose 1 fighting style
		return len(draft.Choices.FightingStyles) == 1
	case "wizard":
		// Wizard must choose 3 cantrips and 6 level 1 spells
		return len(draft.Choices.Cantrips) == 3 && len(draft.Choices.Spells) == 6
	case "cleric":
		// Cleric must choose 3 cantrips
		return len(draft.Choices.Cantrips) == 3
	case "sorcerer":
		// Sorcerer must choose 4 cantrips and 2 level 1 spells
		return len(draft.Choices.Cantrips) == 4 && len(draft.Choices.Spells) == 2
	default:
		// Other classes may not have required choices
		return true
	}
}

// hasPrerequisite checks if a draft meets a prerequisite
func (o *Orchestrator) hasPrerequisite(draft *dnd5e.CharacterDraft, prerequisite string) bool {
	// For now, assume all prerequisites are met
	// TODO(#82): Implement actual prerequisite checking based on:
	// - Ability scores
	// - Race features
	// - Class features
	// - Previously made choices
	_ = draft
	_ = prerequisite
	return true
}

// hasConflictingChoice checks if a draft has a conflicting choice
func (o *Orchestrator) hasConflictingChoice(draft *dnd5e.CharacterDraft, conflict string) bool {
	if draft.Choices == nil {
		return false
	}

	// Check if the conflict ID exists in any of the current choices
	for _, fightingStyle := range draft.Choices.FightingStyles {
		if fightingStyle == conflict {
			return true
		}
	}
	for _, cantrip := range draft.Choices.Cantrips {
		if cantrip == conflict {
			return true
		}
	}
	for _, spell := range draft.Choices.Spells {
		if spell == conflict {
			return true
		}
	}
	// TODO(#82): Check other choice types as they're added

	return false
}

// spellChoiceCategoryConfig holds configuration for creating spell choice categories
type spellChoiceCategoryConfig struct {
	classID     string
	level       int32
	id          string
	choiceType  dnd5e.ChoiceType
	name        string
	description string
	minChoices  int32
	maxChoices  int32
}

// createSpellChoiceCategory creates a spell choice category with the given configuration
func (o *Orchestrator) createSpellChoiceCategory(
	ctx context.Context, config spellChoiceCategoryConfig,
) *dnd5e.ChoiceCategory {
	// Get spells from the spell list
	spells, err := o.getSpellsByLevelAndClass(ctx, config.level, config.classID)
	if err != nil {
		slog.Error("Failed to get spells", "class", config.classID, "level", config.level, "error", err)
		// Return empty category on error
		return &dnd5e.ChoiceCategory{
			ID:          config.id,
			Type:        config.choiceType,
			Name:        config.name,
			Description: config.description,
			Required:    true,
			MinChoices:  config.minChoices,
			MaxChoices:  config.maxChoices,
			Options:     []*dnd5e.ChoiceOption{},
		}
	}

	// Convert spells to choice options
	options := make([]*dnd5e.ChoiceOption, len(spells))
	for i, spell := range spells {
		options[i] = &dnd5e.ChoiceOption{
			ID:          spell.ID,
			Name:        spell.Name,
			Description: spell.Description,
			Level:       spell.Level,
			School:      spell.School,
			Source:      config.classID,
		}
	}

	return &dnd5e.ChoiceCategory{
		ID:          config.id,
		Type:        config.choiceType,
		Name:        config.name,
		Description: config.description,
		Required:    true,
		MinChoices:  config.minChoices,
		MaxChoices:  config.maxChoices,
		Options:     options,
	}
}

// createFighterFightingStyleChoices creates the fighting style choice category for fighters
func (o *Orchestrator) createFighterFightingStyleChoices() *dnd5e.ChoiceCategory {
	return &dnd5e.ChoiceCategory{
		ID:          dnd5e.CategoryIDFighterFightingStyle,
		Type:        dnd5e.ChoiceTypeFightingStyle,
		Name:        "Fighting Style",
		Description: "Choose a fighting style that represents your specialty in combat.",
		Required:    true,
		MinChoices:  1,
		MaxChoices:  1,
		Options: []*dnd5e.ChoiceOption{
			{
				ID:          "archery",
				Name:        "Archery",
				Description: "You gain a +2 bonus to attack rolls you make with ranged weapons.",
				Source:      "fighter",
			},
			{
				ID:          "defense",
				Name:        "Defense",
				Description: "While you are wearing armor, you gain a +1 bonus to AC.",
				Source:      "fighter",
			},
			{
				ID:   "dueling",
				Name: "Dueling",
				Description: "When you are wielding a melee weapon in one hand and no other weapons, " +
					"you gain a +2 bonus to damage rolls with that weapon.",
				Source: "fighter",
			},
			{
				ID:   "great_weapon_fighting",
				Name: "Great Weapon Fighting",
				Description: "When you roll a 1 or 2 on a damage die for an attack you make with a melee weapon " +
					"that you are wielding with two hands, you can reroll the die and must use the new roll.",
				Source: "fighter",
			},
			{
				ID:   "protection",
				Name: "Protection",
				Description: "When a creature you can see attacks a target other than you that is within 5 feet of you, " +
					"you can use your reaction to impose disadvantage on the attack roll. You must be wielding a shield.",
				Prerequisites: []string{"shield_proficiency"},
				Source:        "fighter",
			},
			{
				ID:   "two_weapon_fighting",
				Name: "Two-Weapon Fighting",
				Description: "When you engage in two-weapon fighting, " +
					"you can add your ability modifier to the damage of the second attack.",
				Source: "fighter",
			},
		},
	}
}

// createWizardCantripChoices creates the cantrip choice category for wizards
func (o *Orchestrator) createWizardCantripChoices(ctx context.Context) *dnd5e.ChoiceCategory {
	return o.createSpellChoiceCategory(ctx, spellChoiceCategoryConfig{
		classID:     "wizard",
		level:       0,
		id:          dnd5e.CategoryIDWizardCantrips,
		choiceType:  dnd5e.ChoiceTypeCantrips,
		name:        "Wizard Cantrips",
		description: "Choose 3 cantrips from the wizard spell list.",
		minChoices:  3,
		maxChoices:  3,
	})
}

// createWizardSpellChoices creates the spell choice category for wizards
func (o *Orchestrator) createWizardSpellChoices(ctx context.Context) *dnd5e.ChoiceCategory {
	return o.createSpellChoiceCategory(ctx, spellChoiceCategoryConfig{
		classID:     "wizard",
		level:       1,
		id:          dnd5e.CategoryIDWizardSpells,
		choiceType:  dnd5e.ChoiceTypeSpells,
		name:        "1st Level Wizard Spells",
		description: "Choose 6 first-level spells from the wizard spell list.",
		minChoices:  6,
		maxChoices:  6,
	})
}

// createClericCantripChoices creates the cantrip choice category for clerics
func (o *Orchestrator) createClericCantripChoices(ctx context.Context) *dnd5e.ChoiceCategory {
	return o.createSpellChoiceCategory(ctx, spellChoiceCategoryConfig{
		classID:     "cleric",
		level:       0,
		id:          dnd5e.CategoryIDClericCantrips,
		choiceType:  dnd5e.ChoiceTypeCantrips,
		name:        "Cleric Cantrips",
		description: "Choose 3 cantrips from the cleric spell list.",
		minChoices:  3,
		maxChoices:  3,
	})
}

// createSorcererCantripChoices creates the cantrip choice category for sorcerers
func (o *Orchestrator) createSorcererCantripChoices(ctx context.Context) *dnd5e.ChoiceCategory {
	return o.createSpellChoiceCategory(ctx, spellChoiceCategoryConfig{
		classID:     "sorcerer",
		level:       0,
		id:          dnd5e.CategoryIDSorcererCantrips,
		choiceType:  dnd5e.ChoiceTypeCantrips,
		name:        "Sorcerer Cantrips",
		description: "Choose 4 cantrips from the sorcerer spell list.",
		minChoices:  4,
		maxChoices:  4,
	})
}

// createSorcererSpellChoices creates the spell choice category for sorcerers
func (o *Orchestrator) createSorcererSpellChoices(ctx context.Context) *dnd5e.ChoiceCategory {
	return o.createSpellChoiceCategory(ctx, spellChoiceCategoryConfig{
		classID:     "sorcerer",
		level:       1,
		id:          dnd5e.CategoryIDSorcererSpells,
		choiceType:  dnd5e.ChoiceTypeSpells,
		name:        "1st Level Sorcerer Spells",
		description: "Choose 2 first-level spells from the sorcerer spell list.",
		minChoices:  2,
		maxChoices:  2,
	})
}

// getSpellsByLevelAndClass gets spells filtered by level and class
func (o *Orchestrator) getSpellsByLevelAndClass(
	ctx context.Context, level int32, classID string,
) ([]*dnd5e.SpellInfo, error) {
	input := &ListSpellsInput{
		Level:    &level,
		ClassID:  classID,
		PageSize: dnd5e.DefaultSpellPageSize,
	}

	output, err := o.ListSpells(ctx, input)
	if err != nil {
		return nil, errors.Wrap(err, "failed to list spells")
	}

	return output.Spells, nil
}

// RollAbilityScores rolls ability scores for character creation using the dice service
func (o *Orchestrator) RollAbilityScores(
	ctx context.Context,
	input *RollAbilityScoresInput,
) (*RollAbilityScoresOutput, error) {
	if input == nil {
		return nil, errors.InvalidArgument("input is required")
	}

	vb := errors.NewValidationBuilder()
	errors.ValidateRequired("draftID", input.DraftID, vb)
	if err := vb.Build(); err != nil {
		return nil, err
	}

	// Get the draft to validate it exists
	_, err := o.characterDraftRepo.Get(ctx, draftrepo.GetInput{ID: input.DraftID})
	if err != nil {
		return nil, errors.Wrap(err, "failed to get draft")
	}

	// Use default method if not specified
	method := input.Method
	if method == "" {
		method = dice.MethodStandard
	}

	// Roll ability scores using dice service
	diceInput := &dice.RollAbilityScoresInput{
		EntityID: input.DraftID,
		Method:   method,
	}
	diceOutput, err := o.diceService.RollAbilityScores(ctx, diceInput)
	if err != nil {
		return nil, errors.Wrap(err, "failed to roll ability scores")
	}

	// Convert dice rolls to character service format
	rolls := make([]*AbilityScoreRoll, len(diceOutput.Rolls))
	for i, roll := range diceOutput.Rolls {
		rolls[i] = &AbilityScoreRoll{
			ID:          roll.RollID,
			Value:       roll.Total,
			Description: roll.Description,
			RolledAt:    diceOutput.Session.CreatedAt.Unix(),
			Dice:        roll.Dice,
			Dropped:     roll.Dropped,
			Notation:    roll.Notation,
		}
	}

	return &RollAbilityScoresOutput{
		Rolls:     rolls,
		SessionID: diceOutput.Session.EntityID + ":" + diceOutput.Session.Context,
		ExpiresAt: diceOutput.Session.ExpiresAt.Unix(),
	}, nil
}

// ListEquipmentByType returns equipment filtered by type
func (o *Orchestrator) ListEquipmentByType(
	ctx context.Context,
	input *ListEquipmentByTypeInput,
) (*ListEquipmentByTypeOutput, error) {
	// Validate input
	if input == nil {
		return nil, errors.InvalidArgument("input is required")
	}
	if input.EquipmentType == "" {
		return nil, errors.InvalidArgument("equipment type is required")
	}

	// Log the request for observability
	slog.InfoContext(ctx, "Listing equipment by type",
		slog.String("equipment_type", input.EquipmentType),
		slog.Int("page_size", int(input.PageSize)),
	)

	// Fetch equipment from external client
	equipmentData, err := o.externalClient.ListEquipmentByCategory(ctx, input.EquipmentType)
	if err != nil {
		slog.ErrorContext(ctx, "Failed to list equipment by category",
			slog.String("equipment_type", input.EquipmentType),
			slog.String("error", err.Error()),
		)
		return nil, errors.Internal("failed to fetch equipment data")
	}

	// Convert external data to internal entities
	equipmentList := make([]*dnd5e.EquipmentInfo, 0, len(equipmentData))
	for _, equipment := range equipmentData {
		equipmentInfo := convertEquipmentDataToEntity(equipment)
		equipmentList = append(equipmentList, equipmentInfo)
	}

	// Apply pagination (simple in-memory pagination for now)
	pageSize := input.PageSize
	if pageSize == 0 {
		pageSize = 20 // Default page size
	}

	totalSize := int32(len(equipmentList)) // nolint:gosec
	startIndex := int32(0)
	nextPageToken := ""

	// Parse page token if provided
	if input.PageToken != "" {
		if parsed, err := strconv.ParseInt(input.PageToken, 10, 32); err == nil {
			startIndex = int32(parsed)
		}
	}

	// Calculate end index and next page token
	endIndex := startIndex + pageSize
	if endIndex > totalSize {
		endIndex = totalSize
	}
	if endIndex < totalSize {
		nextPageToken = strconv.FormatInt(int64(endIndex), 10)
	}

	// Get the page slice
	var pagedEquipment []*dnd5e.EquipmentInfo
	if startIndex < totalSize {
		pagedEquipment = equipmentList[startIndex:endIndex]
	}

	return &ListEquipmentByTypeOutput{
		Equipment:     pagedEquipment,
		NextPageToken: nextPageToken,
		TotalSize:     totalSize,
	}, nil
}

// ListSpellsByLevel returns spells filtered by level
func (o *Orchestrator) ListSpellsByLevel(
	ctx context.Context,
	input *ListSpellsByLevelInput,
) (*ListSpellsByLevelOutput, error) {
	// Validate input
	if input == nil {
		return nil, errors.InvalidArgument("input is required")
	}
	if input.Level < 0 || input.Level > 9 {
		return nil, errors.InvalidArgument("spell level must be between 0 and 9")
	}

	// Log the request for observability
	slog.InfoContext(ctx, "Listing spells by level",
		slog.Int("level", int(input.Level)),
		slog.String("class_id", input.ClassID),
		slog.Int("page_size", int(input.PageSize)),
	)

	// Prepare external client input
	externalInput := &external.ListSpellsInput{
		Level: &input.Level,
	}

	// Convert internal class ID to external format if provided
	if input.ClassID != "" {
		externalInput.ClassID = convertClassIDToExternalFormat(input.ClassID)
	}

	// Fetch spells from external client
	spellData, err := o.externalClient.ListAvailableSpells(ctx, externalInput)
	if err != nil {
		slog.ErrorContext(ctx, "Failed to list spells",
			slog.Int("level", int(input.Level)),
			slog.String("class_id", input.ClassID),
			slog.String("error", err.Error()),
		)
		return nil, errors.Internal("failed to fetch spell data")
	}

	// Convert external data to internal entities
	spellList := make([]*dnd5e.SpellInfo, 0, len(spellData))
	for _, spell := range spellData {
		spellInfo := convertSpellDataToEntity(spell)
		spellList = append(spellList, spellInfo)
	}

	// Apply pagination (simple in-memory pagination for now)
	pageSize := input.PageSize
	if pageSize == 0 {
		pageSize = 20 // Default page size
	}

	totalSize := int32(len(spellList)) // nolint:gosec
	startIndex := int32(0)
	nextPageToken := ""

	// Parse page token if provided
	if input.PageToken != "" {
		if parsed, err := strconv.ParseInt(input.PageToken, 10, 32); err == nil {
			startIndex = int32(parsed)
		}
	}

	// Calculate end index and next page token
	endIndex := startIndex + pageSize
	if endIndex > totalSize {
		endIndex = totalSize
	}
	if endIndex < totalSize {
		nextPageToken = strconv.FormatInt(int64(endIndex), 10)
	}

	// Get the page slice
	var pagedSpells []*dnd5e.SpellInfo
	if startIndex < totalSize {
		pagedSpells = spellList[startIndex:endIndex]
	}

	return &ListSpellsByLevelOutput{
		Spells:        pagedSpells,
		NextPageToken: nextPageToken,
		TotalSize:     totalSize,
	}, nil
}

// Conversion functions for external data to internal entities

// convertEquipmentDataToEntity converts external EquipmentData to internal EquipmentInfo
func convertEquipmentDataToEntity(equipment *external.EquipmentData) *dnd5e.EquipmentInfo {
	if equipment == nil {
		return nil
	}

	equipmentInfo := &dnd5e.EquipmentInfo{
		ID:          equipment.ID,
		Name:        equipment.Name,
		Type:        equipment.EquipmentType,
		Category:    equipment.Category,
		Description: equipment.Description,
		Properties:  equipment.Properties,
	}

	// Convert cost
	if equipment.Cost != nil {
		equipmentInfo.Cost = fmt.Sprintf("%d %s", equipment.Cost.Quantity, equipment.Cost.Unit)
	}

	// Convert weight
	if equipment.Weight > 0 {
		if equipment.Weight == float32(int(equipment.Weight)) {
			equipmentInfo.Weight = fmt.Sprintf("%d lbs", int(equipment.Weight))
		} else {
			equipmentInfo.Weight = fmt.Sprintf("%.1f lbs", equipment.Weight)
		}
	}

	return equipmentInfo
}

// convertSpellDataToEntity converts external SpellData to internal SpellInfo
func convertSpellDataToEntity(spell *external.SpellData) *dnd5e.SpellInfo {
	if spell == nil {
		return nil
	}

	return &dnd5e.SpellInfo{
		ID:          spell.ID,
		Name:        spell.Name,
		Level:       spell.Level,
		School:      spell.School,
		CastingTime: spell.CastingTime,
		Range:       spell.Range,
		Components:  spell.Components,
		Duration:    spell.Duration,
		Description: spell.Description,
		Classes:     []string{}, // TODO: Add class filtering in external client
	}
}

// convertClassIDToExternalFormat converts internal class ID to external format
func convertClassIDToExternalFormat(classID string) string {
	// Convert from internal format (e.g., "CLASS_WIZARD") to external format (e.g., "wizard")
	// First, try to find a direct mapping
	switch classID {
	case dnd5e.ClassBarbarian:
		return "barbarian"
	case dnd5e.ClassBard:
		return "bard"
	case dnd5e.ClassCleric:
		return "cleric"
	case dnd5e.ClassDruid:
		return "druid"
	case dnd5e.ClassFighter:
		return "fighter"
	case dnd5e.ClassMonk:
		return "monk"
	case dnd5e.ClassPaladin:
		return "paladin"
	case dnd5e.ClassRanger:
		return "ranger"
	case dnd5e.ClassRogue:
		return "rogue"
	case dnd5e.ClassSorcerer:
		return "sorcerer"
	case dnd5e.ClassWarlock:
		return "warlock"
	case dnd5e.ClassWizard:
		return "wizard"
	default:
		// If no direct mapping, try to convert from CLASS_X format to lowercase
		if strings.HasPrefix(classID, "CLASS_") {
			return strings.ToLower(strings.TrimPrefix(classID, "CLASS_"))
		}
		return strings.ToLower(classID)
	}
}<|MERGE_RESOLUTION|>--- conflicted
+++ resolved
@@ -887,7 +887,6 @@
 	var characters []*dnd5e.Character
 	switch {
 	case input.PlayerID != "":
-<<<<<<< HEAD
 		slog.InfoContext(ctx, "listing characters by player",
 			"player_id", input.PlayerID,
 			"page_size", input.PageSize,
@@ -920,26 +919,6 @@
 		slog.InfoContext(ctx, "successfully listed characters by session",
 			"session_id", input.SessionID,
 			"count", len(characters))
-=======
-		log.Printf("Listing characters by PlayerID: %s", input.PlayerID)
-		listOutput, err := o.characterRepo.ListByPlayerID(ctx, characterrepo.ListByPlayerIDInput{PlayerID: input.PlayerID})
-		if err != nil {
-			log.Printf("Failed to list characters by PlayerID %s: %v", input.PlayerID, err)
-			return nil, errors.Wrap(err, "failed to list characters")
-		}
-		characters = listOutput.Characters
-		log.Printf("Found %d characters for PlayerID %s", len(characters), input.PlayerID)
-	case input.SessionID != "":
-		log.Printf("Listing characters by SessionID: %s", input.SessionID)
-		listOutput, err := o.characterRepo.ListBySessionID(ctx,
-			characterrepo.ListBySessionIDInput{SessionID: input.SessionID})
-		if err != nil {
-			log.Printf("Failed to list characters by SessionID %s: %v", input.SessionID, err)
-			return nil, errors.Wrap(err, "failed to list characters")
-		}
-		characters = listOutput.Characters
-		log.Printf("Found %d characters for SessionID %s", len(characters), input.SessionID)
->>>>>>> cc5da2ea
 	default:
 		log.Printf("ListCharacters called without PlayerID or SessionID")
 		return nil, errors.InvalidArgument("either PlayerID or SessionID must be provided")
@@ -1438,9 +1417,9 @@
 			RitualCasting:       class.Spellcasting.RitualCasting,
 			SpellcastingFocus:   class.Spellcasting.SpellcastingFocus,
 			// nolint:gosec // safe conversion
-			CantripsKnown:    class.Spellcasting.CantripsKnown,
-			SpellsKnown:      class.Spellcasting.SpellsKnown,
-			SpellSlotsLevel1: class.Spellcasting.SpellSlotsLevel1,
+			CantripsKnown:    int32(class.Spellcasting.CantripsKnown),
+			SpellsKnown:      int32(class.Spellcasting.SpellsKnown),
+			SpellSlotsLevel1: int32(class.Spellcasting.SpellSlotsLevel1),
 		}
 	}
 
